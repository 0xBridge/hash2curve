--- conflicted
+++ resolved
@@ -40,20 +40,12 @@
             www.bestpractices.dev:443
 
       - name: "Checkout code"
-<<<<<<< HEAD
-        uses: actions/checkout@cd7d8d697e10461458bc61a30d094dc601a8b017
-=======
-        uses: actions/checkout@1d96c772d19495a3b5c517cd2bc0cb401ea0529f # pin@main
->>>>>>> d18d0a4a
+        uses: actions/checkout@1d96c772d19495a3b5c517cd2bc0cb401ea0529f
         with:
           persist-credentials: false
 
       - name: "Run analysis"
-<<<<<<< HEAD
-        uses: ossf/scorecard-action@279bc104ced111345c5595d3417ea20e8c131d56
-=======
-        uses: ossf/scorecard-action@665016c9c2c7c34fe934fb13ebf88bff794f9b1d # pin@main
->>>>>>> d18d0a4a
+        uses: ossf/scorecard-action@665016c9c2c7c34fe934fb13ebf88bff794f9b1d
         with:
           results_file: results.sarif
           results_format: sarif
@@ -68,11 +60,7 @@
 
       # Upload the results as artifacts (optional).
       - name: "Upload artifact"
-<<<<<<< HEAD
-        uses: actions/upload-artifact@0c366cb4fc8897159c94880f94b55bc716ad6a66
-=======
-        uses: actions/upload-artifact@b06cde36fc32a3ee94080e87258567f73f921537 # pin@master
->>>>>>> d18d0a4a
+        uses: actions/upload-artifact@b06cde36fc32a3ee94080e87258567f73f921537
         with:
           name: SARIF file
           path: results.sarif
